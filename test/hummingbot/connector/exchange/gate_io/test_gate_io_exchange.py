--- conflicted
+++ resolved
@@ -10,12 +10,9 @@
 from aioresponses import aioresponses
 from bidict import bidict
 
-<<<<<<< HEAD
 from hummingbot.client.config.client_config_map import ClientConfigMap
 from hummingbot.client.config.config_helpers import ClientConfigAdapter
-=======
 from hummingbot.connector.client_order_tracker import ClientOrderTracker
->>>>>>> 30753abb
 from hummingbot.connector.exchange.gate_io import gate_io_constants as CONSTANTS
 from hummingbot.connector.exchange.gate_io.gate_io_api_order_book_data_source import GateIoAPIOrderBookDataSource
 from hummingbot.connector.exchange.gate_io.gate_io_exchange import GateIoExchange
@@ -59,16 +56,11 @@
         self.async_tasks: List[asyncio.Task] = []
         self.client_config_map = ClientConfigAdapter(ClientConfigMap())
 
-<<<<<<< HEAD
         self.exchange = GateIoExchange(
             client_config_map=self.client_config_map,
             gate_io_api_key=self.api_key,
             gate_io_secret_key=self.api_secret,
             trading_pairs=[self.trading_pair])
-        self.event_listener = EventLogger()
-=======
-        self.exchange = GateIoExchange(self.api_key, self.api_secret, trading_pairs=[self.trading_pair])
->>>>>>> 30753abb
 
         self.exchange.logger().setLevel(1)
         self.exchange.logger().addHandler(self)
