--- conflicted
+++ resolved
@@ -16,12 +16,9 @@
   UNKNOWN_KNOWN_CHAIN_ERROR_MESSAGE,
 } from '../services/error-handler';
 import { EthereumBase } from '../services/ethereum-base';
-<<<<<<< HEAD
+import { Cronos } from '../chains/cronos/cronos';
 import { Near } from '../chains/near/near';
 import { Nearish } from '../services/common-interfaces';
-=======
-import { Cronos } from '../chains/cronos/cronos';
->>>>>>> 9d8c3661
 
 export async function getStatus(
   req: StatusRequest
@@ -44,15 +41,11 @@
     } else if (req.chain === 'polygon') {
       connections.push(Polygon.getInstance(req.network as string));
     } else if (req.chain === 'solana') {
-<<<<<<< HEAD
       connections.push(Solana.getInstance(req.network as string));
     } else if (req.chain === 'near') {
       connections.push(Near.getInstance(req.network as string));
-=======
-      connections.push(await Solana.getInstance(req.network as string));
     } else if (req.chain === 'cronos') {
       connections.push(await Cronos.getInstance(req.network as string));
->>>>>>> 9d8c3661
     } else {
       throw new HttpException(
         500,
@@ -86,15 +79,14 @@
       solanaConnections ? Object.values(solanaConnections) : []
     );
 
-<<<<<<< HEAD
+    const cronosConnections = Cronos.getConnectedInstances();
+    connections = connections.concat(
+      cronosConnections ? Object.values(cronosConnections) : []
+    );
+
     const nearConnections = Near.getConnectedInstances();
     connections = connections.concat(
       nearConnections ? Object.values(nearConnections) : []
-=======
-    const cronosConnections = Cronos.getConnectedInstances();
-    connections = connections.concat(
-      cronosConnections ? Object.values(cronosConnections) : []
->>>>>>> 9d8c3661
     );
   }
 
@@ -139,15 +131,11 @@
     } else if (req.chain === 'polygon') {
       connection = Polygon.getInstance(req.network);
     } else if (req.chain === 'solana') {
-<<<<<<< HEAD
       connection = Solana.getInstance(req.network);
     } else if (req.chain === 'near') {
       connection = Near.getInstance(req.network);
-=======
-      connection = await Solana.getInstance(req.network);
     } else if (req.chain === 'cronos') {
       connection = await Cronos.getInstance(req.network);
->>>>>>> 9d8c3661
     } else {
       throw new HttpException(
         500,
