from typing import Any, Dict, Optional

from dateutil.parser import parse as dateparse
from pydantic import Field, SecretStr

from hummingbot.client.config.config_data_types import BaseConnectorConfigMap, ClientFieldData
from hummingbot.core.utils.tracking_nonce import get_tracking_nonce

from .coinzoom_constants import Constants

CENTRALIZED = True

EXAMPLE_PAIR = "BTC-USD"

DEFAULT_FEES = [0.2, 0.26]


class CoinzoomAPIError(IOError):
    def __init__(self, error_payload: Dict[str, Any]):
        super().__init__(str(error_payload))
        self.error_payload = error_payload


# convert date string to timestamp
def str_date_to_ts(date: str) -> int:
    return int(dateparse(date).timestamp() * 1e3)


# Request ID class
class RequestId:
    """
    Generate request ids
    """
    _request_id: int = 0

    @classmethod
    def generate_request_id(cls) -> int:
        return get_tracking_nonce()


def convert_from_exchange_trading_pair(ex_trading_pair: str) -> Optional[str]:
    # CoinZoom uses uppercase (BTC/USDT)
    return ex_trading_pair.replace("/", "-")


def convert_to_exchange_trading_pair(hb_trading_pair: str, alternative: bool = False) -> str:
    # CoinZoom uses uppercase (BTCUSDT)
    if alternative:
        return hb_trading_pair.replace("-", "_").upper()
    else:
        return hb_trading_pair.replace("-", "/").upper()


def get_new_client_order_id(is_buy: bool, trading_pair: str) -> str:
    side = "B" if is_buy else "S"
    symbols = trading_pair.split("-")
    base = symbols[0].upper()
    quote = symbols[1].upper()
    base_str = f"{base[0]}{base[-1]}"
    quote_str = f"{quote[0]}{quote[-1]}"
    return f"{Constants.HBOT_BROKER_ID}{side}{base_str}{quote_str}{get_tracking_nonce()}"


class CoinzoomConfigMap(BaseConnectorConfigMap):
    connector: str = Field(default="coinzoom", client_data=None)
    coinzoom_api_key: SecretStr = Field(
        default=...,
        client_data=ClientFieldData(
            prompt=lambda cm: f"Enter your {Constants.EXCHANGE_NAME} API key",
            is_secure=True,
            is_connect_key=True,
            prompt_on_new=True,
        )
    )
    coinzoom_secret_key: SecretStr = Field(
        default=...,
        client_data=ClientFieldData(
            prompt=lambda cm: f"Enter your {Constants.EXCHANGE_NAME} secret key",
            is_secure=True,
            is_connect_key=True,
            prompt_on_new=True,
        )
    )
    coinzoom_username: SecretStr = Field(
        default=...,
        client_data=ClientFieldData(
            prompt=lambda cm: f"Enter your {Constants.EXCHANGE_NAME} ZoomMe username",
            is_secure=True,
            is_connect_key=True,
            prompt_on_new=True,
        )
    )

<<<<<<< HEAD
=======
    class Config:
        title = "coinzoom"

>>>>>>> 4991a300

KEYS = CoinzoomConfigMap.construct()<|MERGE_RESOLUTION|>--- conflicted
+++ resolved
@@ -91,11 +91,8 @@
         )
     )
 
-<<<<<<< HEAD
-=======
     class Config:
         title = "coinzoom"
 
->>>>>>> 4991a300
 
 KEYS = CoinzoomConfigMap.construct()