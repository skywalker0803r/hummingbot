import asyncio
import copy
import itertools as it
import logging
import re
import time
from decimal import Decimal
<<<<<<< HEAD
from typing import TYPE_CHECKING, Any, Dict, List, Optional, Set, Type, Union, cast
=======
from typing import Any, Dict, List, Optional, Set, Union, cast
>>>>>>> 4d50bfa0

from async_timeout import timeout

from hummingbot.connector.client_order_tracker import ClientOrderTracker
from hummingbot.connector.connector_base import ConnectorBase
from hummingbot.connector.gateway_in_flight_order import GatewayInFlightOrder
from hummingbot.core.data_type.cancellation_result import CancellationResult
from hummingbot.core.data_type.in_flight_order import OrderState, OrderUpdate, TradeUpdate
from hummingbot.core.data_type.limit_order import LimitOrder
from hummingbot.core.data_type.trade_fee import AddedToCostTradeFee, TokenAmount, TradeFeeBase
from hummingbot.core.event.events import (
    OrderType,
    TokenApprovalCancelledEvent,
    TokenApprovalEvent,
    TokenApprovalFailureEvent,
    TokenApprovalSuccessEvent,
    TradeType,
)
from hummingbot.core.gateway import check_transaction_exceptions
from hummingbot.core.gateway.gateway_http_client import GatewayHttpClient
from hummingbot.core.network_iterator import NetworkStatus
from hummingbot.core.utils import async_ttl_cache
from hummingbot.core.utils.async_utils import safe_ensure_future, safe_gather
from hummingbot.core.utils.tracking_nonce import get_tracking_nonce
from hummingbot.logger import HummingbotLogger

from .gateway_price_shim import GatewayPriceShim

if TYPE_CHECKING:
    from hummingbot.client.config.config_helpers import ClientConfigAdapter

s_logger = None
s_decimal_0 = Decimal("0")
s_decimal_NaN = Decimal("nan")


class GatewayEVMAMM(ConnectorBase):
    """
    Defines basic funtions common to connectors that interract with Gateway.
    """

    API_CALL_TIMEOUT = 10.0
    POLL_INTERVAL = 1.0
    UPDATE_BALANCE_INTERVAL = 30.0
    APPROVAL_ORDER_ID_PATTERN = re.compile(r"approve-(\w+)-(\w+)")

    _connector_name: str
    _name: str
    _chain: str
    _network: str
    _trading_pairs: List[str]
    _tokens: Set[str]
    _wallet_address: str
    _trading_required: bool
    _ev_loop: asyncio.AbstractEventLoop
    _last_poll_timestamp: float
    _last_balance_poll_timestamp: float
    _last_est_gas_cost_reported: float
    _allowances: Dict[str, Decimal]
    _chain_info: Dict[str, Any]
    _status_polling_task: Optional[asyncio.Task]
    _get_chain_info_task: Optional[asyncio.Task]
    _auto_approve_task: Optional[asyncio.Task]
    _poll_notifier: Optional[asyncio.Event]
    _native_currency: str

    def __init__(self,
                 client_config_map: "ClientConfigAdapter",
                 connector_name: str,
                 chain: str,
                 network: str,
                 wallet_address: str,
                 trading_pairs: List[str] = [],
                 trading_required: bool = True
                 ):
        """
        :param connector_name: name of connector on gateway
        :param chain: refers to a block chain, e.g. ethereum or avalanche
        :param network: refers to a network of a particular blockchain e.g. mainnet or kovan
        :param wallet_address: the address of the eth wallet which has been added on gateway
        :param trading_pairs: a list of trading pairs
        :param trading_required: Whether actual trading is needed. Useful for some functionalities or commands like the balance command
        """
        self._connector_name = connector_name
        self._name = "_".join([connector_name, chain, network])
        super().__init__(client_config_map)
        self._chain = chain
        self._network = network
        self._trading_pairs = trading_pairs
        self._tokens = set()
        [self._tokens.update(set(trading_pair.split("-"))) for trading_pair in trading_pairs]
        self._wallet_address = wallet_address
        self._trading_required = trading_required
        self._ev_loop = asyncio.get_event_loop()
        self._last_poll_timestamp = 0.0
        self._last_balance_poll_timestamp = time.time()
        self._last_est_gas_cost_reported = 0
        self._allowances = {}
        self._chain_info = {}
        self._status_polling_task = None
        self._get_chain_info_task = None
        self._auto_approve_task = None
        self._get_gas_estimate_task = None
        self._poll_notifier = None
        self._native_currency = None
        self._network_transaction_fee: Optional[TokenAmount] = None
        self._order_tracker: ClientOrderTracker = ClientOrderTracker(connector=self)

    @classmethod
    def logger(cls) -> HummingbotLogger:
        global s_logger
        if s_logger is None:
            s_logger = logging.getLogger(cls.__name__)
        return cast(HummingbotLogger, s_logger)

    @property
    def connector_name(self):
        """
        This returns the name of connector/protocol to be connected to on Gateway.
        """
        return self._connector_name

    @property
    def chain(self):
        return self._chain

    @property
    def network(self):
        return self._network

    @property
    def name(self):
        return self._name

    @property
    def address(self):
        return self._wallet_address

    @staticmethod
    async def all_trading_pairs(chain: str, network: str) -> List[str]:
        """
        Calls the tokens endpoint on Gateway.
        """
        try:
            tokens = await GatewayHttpClient.get_instance().get_tokens(chain, network)
            token_symbols = [t["symbol"] for t in tokens["tokens"]]
            trading_pairs = []
            for base, quote in it.permutations(token_symbols, 2):
                trading_pairs.append(f"{base}-{quote}")
            return trading_pairs
        except Exception:
            return []

    @property
    def approval_orders(self) -> List[GatewayInFlightOrder]:
        return [
            approval_order
            for approval_order in self._order_tracker.active_orders.values()
            if approval_order.is_approval_request
        ]

    @property
    def amm_orders(self) -> List[GatewayInFlightOrder]:
        return [
            in_flight_order
            for in_flight_order in self._order_tracker.active_orders.values()
            if in_flight_order.is_open
        ]

    @property
    def canceling_orders(self) -> List[GatewayInFlightOrder]:
        return [
            cancel_order
            for cancel_order in self.amm_orders
            if cancel_order.is_pending_cancel_confirmation
        ]

    @property
    def limit_orders(self) -> List[LimitOrder]:
        return [
            in_flight_order.to_limit_order()
            for in_flight_order in self.amm_orders
        ]

    @property
    def network_transaction_fee(self) -> TokenAmount:
        """
        The most recently known transaction fee (i.e. gas fees) required for making trades.
        """
        return self._network_transaction_fee

    @network_transaction_fee.setter
    def network_transaction_fee(self, new_fee: TokenAmount):
        self._network_transaction_fee = new_fee

    @property
    def in_flight_orders(self) -> Dict[str, GatewayInFlightOrder]:
        return self._order_tracker.active_orders

    @property
    def tracking_states(self) -> Dict[str, Any]:
        """
        Returns a dictionary associating current active orders client id to their JSON representation
        """
        return {
            key: value.to_json()
            for key, value in self.in_flight_orders.items()
        }

    def restore_tracking_states(self, saved_states: Dict[str, Any]):
        """
        Restore in-flight orders from saved tracking states, this is st the connector can pick up on where it left off
        when it disconnects.
        :param saved_states: The saved tracking_states.
        """
        self._order_tracker.restore_tracking_states(tracking_states=saved_states)

    def create_approval_order_id(self, token_symbol: str) -> str:
        return f"approve-{self.connector_name}-{token_symbol}"

    def get_token_symbol_from_approval_order_id(self, approval_order_id: str) -> Optional[str]:
        match = self.APPROVAL_ORDER_ID_PATTERN.search(approval_order_id)
        if match:
            return match.group(2)
        return None

    @staticmethod
    def create_market_order_id(side: TradeType, trading_pair: str) -> str:
        return f"{side.name.lower()}-{trading_pair}-{get_tracking_nonce()}"

    def is_pending_approval(self, token: str) -> bool:
        for order in self.approval_orders:
            if token in order.client_order_id:
                return order.is_pending_approval
        return False

    async def get_chain_info(self):
        """
        Calls the base endpoint of the connector on Gateway to know basic info about chain being used.
        """
        try:
            self._chain_info = await self._get_gateway_instance().get_network_status(
                chain=self.chain, network=self.network
            )
            if type(self._chain_info) != list:
                self._native_currency = self._chain_info.get("nativeCurrency", "ETH")
        except asyncio.CancelledError:
            raise
        except Exception as e:
            self.logger().network(
                "Error fetching chain info",
                exc_info=True,
                app_warning_msg=str(e)
            )

    async def get_gas_estimate(self):
        """
        Gets the gas estimates for the connector.
        """
        try:
            response: Dict[Any] = await self._get_gateway_instance().amm_estimate_gas(
                chain=self.chain, network=self.network, connector=self.connector_name
            )
            self.network_transaction_fee = TokenAmount(
                response.get("gasPriceToken"), Decimal(response.get("gasCost"))
            )
        except asyncio.CancelledError:
            raise
        except Exception as e:
            self.logger().network(
                f"Error getting gas price estimates for {self.connector_name} on {self.network}.",
                exc_info=True,
                app_warning_msg=str(e)
            )

    async def auto_approve(self):
        """
        Automatically approves trading pair tokens for contract(s).
        It first checks if there are any already approved amount (allowance)
        """
        await self.update_allowances()
        for token, amount in self._allowances.items():
            if amount <= s_decimal_0 and not self.is_pending_approval(token):
                await self.approve_token(token)

    async def approve_token(self, token_symbol: str, **request_args) -> Optional[GatewayInFlightOrder]:
        """
        Approves contract as a spender for a token.
        :param token_symbol: token to approve.
        """
<<<<<<< HEAD
        order_id: str = self.create_approval_order_id(token_symbol)
        resp: Dict[str, Any] = await self._get_gateway_instance().approve_token(
            self.chain,
            self.network,
            self.address,
            token_symbol,
            self.connector_name,
            **request_args
        )
        self.start_tracking_order(order_id, None, token_symbol)

        if "hash" in resp.get("approval", {}).keys():
            nonce: int = resp.get("nonce")
            await self._update_nonce(nonce)
            hash = resp["approval"]["hash"]
            tracked_order = self._in_flight_orders.get(order_id)
            tracked_order.update_exchange_order_id(hash)
            tracked_order.nonce = nonce
            self.logger().info(
                f"Maximum {token_symbol} approval for {self.connector_name} contract sent, hash: {hash}."
=======
        approval_id: str = self.create_approval_order_id(token_symbol)

        self.logger().info(f"Innitiating approval for {token_symbol}.")

        self.start_tracking_order(order_id=approval_id,
                                  trading_pair=token_symbol,
                                  is_approval=True)
        try:
            resp: Dict[str, Any] = await GatewayHttpClient.get_instance().approve_token(
                self.chain,
                self.network,
                self.address,
                token_symbol,
                self.connector_name,
                **request_args
            )

            transaction_hash: Optional[str] = resp.get("approval", {}).get("hash")
            nonce: Optional[int] = resp.get("nonce")
            if transaction_hash is not None and nonce is not None:
                tracked_order = self._order_tracker.fetch_order(client_order_id=approval_id)
                tracked_order.update_exchange_order_id(transaction_hash)
                tracked_order.nonce = nonce
                self.logger().info(
                    f"Maximum {token_symbol} approval for {self.connector_name} contract sent, hash: {transaction_hash}."
                )
                return tracked_order
            else:
                self.stop_tracking_order(approval_id)
                self.logger().info(f"Approval for {token_symbol} on {self.connector_name} failed.")
                return None
        except Exception:
            self.stop_tracking_order(approval_id)
            self.logger().error(
                f"Error submitting approval order for {token_symbol} on {self.connector_name}-{self.network}.",
                exc_info=True
>>>>>>> 4d50bfa0
            )
            return None

    async def update_allowances(self):
        self._allowances = await self.get_allowances()

    async def get_allowances(self) -> Dict[str, Decimal]:
        """
        Retrieves allowances for token in trading_pairs
        :return: A dictionary of token and its allowance.
        """
        ret_val = {}
        resp: Dict[str, Any] = await self._get_gateway_instance().get_allowances(
            self.chain, self.network, self.address, list(self._tokens), self.connector_name
        )
        for token, amount in resp["approvals"].items():
            ret_val[token] = Decimal(str(amount))
        return ret_val

    @async_ttl_cache(ttl=5, maxsize=10)
    async def get_quote_price(
            self,
            trading_pair: str,
            is_buy: bool,
            amount: Decimal,
            ignore_shim: bool = False
    ) -> Optional[Decimal]:
        """
        Retrieves a quote price.

        :param trading_pair: The market trading pair
        :param is_buy: True for an intention to buy, False for an intention to sell
        :param amount: The amount required (in base token unit)
        :param ignore_shim: Ignore the price shim, and return the real price on the network
        :return: The quote price.
        """

        base, quote = trading_pair.split("-")
        side: TradeType = TradeType.BUY if is_buy else TradeType.SELL

        # Get the price from gateway price shim for integration tests.
        if not ignore_shim:
            test_price: Optional[Decimal] = await GatewayPriceShim.get_instance().get_connector_price(
                self.connector_name,
                self.chain,
                self.network,
                trading_pair,
                is_buy,
                amount
            )
            if test_price is not None:
                # Grab the gas price for test net.
                try:
                    resp: Dict[str, Any] = await self._get_gateway_instance().get_price(
                        self.chain, self.network, self.connector_name, base, quote, amount, side
                    )
                    gas_price_token: str = resp["gasPriceToken"]
                    gas_cost: Decimal = Decimal(resp["gasCost"])
                    self.network_transaction_fee = TokenAmount(gas_price_token, gas_cost)
                except asyncio.CancelledError:
                    raise
                except Exception:
                    pass
                return test_price

        # Pull the price from gateway.
        try:
            resp: Dict[str, Any] = await self._get_gateway_instance().get_price(
                self.chain, self.network, self.connector_name, base, quote, amount, side
            )
            required_items = ["price", "gasLimit", "gasPrice", "gasCost", "gasPriceToken"]
            if any(item not in resp.keys() for item in required_items):
                if "info" in resp.keys():
                    self.logger().info(f"Unable to get price. {resp['info']}")
                else:
                    self.logger().info(f"Missing data from price result. Incomplete return result for ({resp.keys()})")
            else:
                gas_limit: int = int(resp["gasLimit"])
                gas_price_token: str = resp["gasPriceToken"]
                gas_cost: Decimal = Decimal(resp["gasCost"])
                price: Decimal = Decimal(resp["price"])
                self.network_transaction_fee = TokenAmount(gas_price_token, gas_cost)
                exceptions: List[str] = check_transaction_exceptions(
                    allowances=self._allowances,
                    balances=self._account_balances,
                    base_asset=base,
                    quote_asset=quote,
                    amount=amount,
                    side=side,
                    gas_limit=gas_limit,
                    gas_cost=gas_cost,
                    gas_asset=gas_price_token,
                    swaps_count=len(resp.get("swaps", []))
                )
                for index in range(len(exceptions)):
                    self.logger().warning(
                        f"Warning! [{index + 1}/{len(exceptions)}] {side} order - {exceptions[index]}"
                    )

                if price is not None and len(exceptions) == 0:
                    return Decimal(str(price))

            # Didn't pass all the checks - no price available.
            return None
        except asyncio.CancelledError:
            raise
        except Exception as e:
            self.logger().network(
                f"Error getting quote price for {trading_pair} {side} order for {amount} amount.",
                exc_info=True,
                app_warning_msg=str(e)
            )

    async def get_order_price(
            self,
            trading_pair: str,
            is_buy: bool,
            amount: Decimal,
            ignore_shim: bool = False
    ) -> Decimal:

        """
        This is simply the quote price
        """
        return await self.get_quote_price(trading_pair, is_buy, amount, ignore_shim=ignore_shim)

    def buy(self, trading_pair: str, amount: Decimal, order_type: OrderType, price: Decimal) -> str:
        """
        Buys an amount of base token for a given price (or cheaper).
        :param trading_pair: The market trading pair
        :param amount: The order amount (in base token unit)
        :param order_type: Any order type is fine, not needed for this.
        :param price: The maximum price for the order.
        :return: A newly created order id (internal).
        """
        return self.place_order(True, trading_pair, amount, price)

    def sell(self, trading_pair: str, amount: Decimal, order_type: OrderType, price: Decimal) -> str:
        """
        Sells an amount of base token for a given price (or at a higher price).
        :param trading_pair: The market trading pair
        :param amount: The order amount (in base token unit)
        :param order_type: Any order type is fine, not needed for this.
        :param price: The minimum price for the order.
        :return: A newly created order id (internal).
        """
        return self.place_order(False, trading_pair, amount, price)

    def place_order(self, is_buy: bool, trading_pair: str, amount: Decimal, price: Decimal, **request_args) -> str:
        """
        Places an order.
        :param is_buy: True for buy order
        :param trading_pair: The market trading pair
        :param amount: The order amount (in base token unit)
        :param price: The minimum price for the order.
        :return: A newly created order id (internal).
        """
        side: TradeType = TradeType.BUY if is_buy else TradeType.SELL
        order_id: str = self.create_market_order_id(side, trading_pair)
        safe_ensure_future(self._create_order(side, order_id, trading_pair, amount, price, **request_args))
        return order_id

    async def _create_order(
            self,
            trade_type: TradeType,
            order_id: str,
            trading_pair: str,
            amount: Decimal,
            price: Decimal,
            **request_args
    ):
        """
        Calls buy or sell API end point to place an order, starts tracking the order and triggers relevant order events.
        :param trade_type: BUY or SELL
        :param order_id: Internal order id (also called client_order_id)
        :param trading_pair: The market to place order
        :param amount: The order amount (in base token value)
        :param price: The order price
        """

        amount = self.quantize_order_amount(trading_pair, amount)
        price = self.quantize_order_price(trading_pair, price)
        base, quote = trading_pair.split("-")
        self.start_tracking_order(order_id=order_id,
                                  trading_pair=trading_pair,
                                  trade_type=trade_type,
                                  price=price,
                                  amount=amount)
        try:
            order_result: Dict[str, Any] = await self._get_gateway_instance().amm_trade(
                self.chain,
                self.network,
                self.connector_name,
                self.address,
                base,
                quote,
                trade_type,
                amount,
                price,
                **request_args
            )
            transaction_hash: Optional[str] = order_result.get("txHash")
            if transaction_hash is not None:
                gas_cost: Decimal = Decimal(order_result.get("gasCost"))
                gas_price_token: str = order_result.get("gasPriceToken")
                self.network_transaction_fee = TokenAmount(gas_price_token, gas_cost)

                order_update: OrderUpdate = OrderUpdate(
                    client_order_id=order_id,
                    exchange_order_id=transaction_hash,
                    trading_pair=trading_pair,
                    update_timestamp=self.current_timestamp,
                    new_state=OrderState.OPEN,  # Assume that the transaction has been successfully mined.
                    misc_updates={
                        "nonce": order_result.get("nonce"),
                        "gas_price": Decimal(order_result.get("gasPrice")),
                        "gas_limit": int(order_result.get("gasLimit")),
                        "gas_cost": Decimal(order_result.get("gasCost")),
                        "gas_price_token": order_result.get("gasPriceToken"),
                        "fee_asset": self._native_currency
                    }
                )
                self._order_tracker.process_order_update(order_update)
            else:
                raise ValueError

        except asyncio.CancelledError:
            raise
        except Exception:
            self.logger().error(
                f"Error submitting {trade_type.name} swap order to {self.connector_name} on {self.network} for "
                f"{amount} {trading_pair} "
                f"{price}.",
                exc_info=True
            )
            order_update: OrderUpdate = OrderUpdate(
                client_order_id=order_id,
                trading_pair=trading_pair,
                update_timestamp=self.current_timestamp,
                new_state=OrderState.FAILED
            )
            self._order_tracker.process_order_update(order_update)

    def start_tracking_order(self,
                             order_id: str,
                             exchange_order_id: Optional[str] = None,
                             trading_pair: str = "",
                             trade_type: TradeType = TradeType.BUY,
                             price: Decimal = s_decimal_0,
                             amount: Decimal = s_decimal_0,
                             gas_price: Decimal = s_decimal_0,
                             is_approval: bool = False):
        """
        Starts tracking an order by simply adding it into _in_flight_orders dictionary in ClientOrderTracker.
        """
        self._order_tracker.start_tracking_order(
            GatewayInFlightOrder(
                client_order_id=order_id,
                exchange_order_id=exchange_order_id,
                trading_pair=trading_pair,
                order_type=OrderType.LIMIT,
                trade_type=trade_type,
                price=price,
                amount=amount,
                gas_price=gas_price,
                creation_timestamp=self.current_timestamp,
                initial_state=OrderState.PENDING_APPROVAL if is_approval else OrderState.PENDING_CREATE
            )
        )

    def stop_tracking_order(self, order_id: str):
        """
        Stops tracking an order by simply removing it from _in_flight_orders dictionary in ClientOrderTracker.
        """
        self._order_tracker.stop_tracking_order(client_order_id=order_id)

    async def update_token_approval_status(self, tracked_approvals: List[GatewayInFlightOrder]):
        """
        Calls REST API to get status update for each in-flight token approval transaction.
        """
        if len(tracked_approvals) < 1:
            return
        tx_hash_list: List[str] = await safe_gather(*[
            tracked_approval.get_exchange_order_id() for tracked_approval in tracked_approvals
        ])
        transaction_states: List[Union[Dict[str, Any], Exception]] = await safe_gather(*[
            self._get_gateway_instance().get_transaction_status(
                self.chain,
                self.network,
                tx_hash
            )
            for tx_hash in tx_hash_list
        ], return_exceptions=True)
        for tracked_approval, transaction_status in zip(tracked_approvals, transaction_states):
            token_symbol: str = self.get_token_symbol_from_approval_order_id(tracked_approval.client_order_id)
            if isinstance(transaction_status, Exception):
                self.logger().error(f"Error while trying to approve token {token_symbol} for {self.connector_name}: "
                                    f"{transaction_status}")
                continue
            if "txHash" not in transaction_status:
                self.logger().error(f"Error while trying to approve token {token_symbol} for {self.connector_name}: "
                                    "txHash key not found in transaction status.")
                continue
            if transaction_status["txStatus"] == 1:
                if transaction_status["txReceipt"]["status"] == 1:
                    self.logger().info(f"Token approval for {tracked_approval.client_order_id} on {self.connector_name} "
                                       f"successful.")
                    tracked_approval.current_state = OrderState.APPROVED
                    self.trigger_event(
                        TokenApprovalEvent.ApprovalSuccessful,
                        TokenApprovalSuccessEvent(
                            self.current_timestamp,
                            self.connector_name,
                            token_symbol
                        )
                    )
                    safe_ensure_future(self.update_allowances())
                else:
                    self.logger().warning(
                        f"Token approval for {tracked_approval.client_order_id} on {self.connector_name} failed."
                    )
                    tracked_approval.current_state = OrderState.FAILED
                    self.trigger_event(
                        TokenApprovalEvent.ApprovalFailed,
                        TokenApprovalFailureEvent(
                            self.current_timestamp,
                            self.connector_name,
                            token_symbol
                        )
                    )
                self.stop_tracking_order(tracked_approval.client_order_id)

    async def update_canceling_transactions(self, canceled_tracked_orders: List[GatewayInFlightOrder]):
        """
        Update tracked orders that have a cancel_tx_hash.
        :param canceled_tracked_orders: Canceled tracked_orders (cancel_tx_has is not None).
        """
        if len(canceled_tracked_orders) < 1:
            return

        self.logger().debug(
            "Polling for order status updates of %d canceled orders.",
            len(canceled_tracked_orders)
        )
        update_results: List[Union[Dict[str, Any], Exception]] = await safe_gather(*[
            self._get_gateway_instance().get_transaction_status(
                self.chain,
                self.network,
                tx_hash
            )
            for tx_hash in [t.cancel_tx_hash for t in canceled_tracked_orders]
        ], return_exceptions=True)
        for tracked_order, update_result in zip(canceled_tracked_orders, update_results):
            if isinstance(update_result, Exception):
                raise update_result
            if "txHash" not in update_result:
                self.logger().error(f"No txHash field for transaction status of {tracked_order.client_order_id}: "
                                    f"{update_result}.")
                continue
            if update_result["txStatus"] == 1:
                if update_result["txReceipt"]["status"] == 1:
                    if tracked_order.current_state == OrderState.PENDING_CANCEL:
                        if not tracked_order.is_approval_request:
                            order_update: OrderUpdate = OrderUpdate(
                                trading_pair=tracked_order.trading_pair,
                                client_order_id=tracked_order.client_order_id,
                                update_timestamp=self.current_timestamp,
                                new_state=OrderState.CANCELED
                            )
                            self._order_tracker.process_order_update(order_update)

                        elif tracked_order.is_approval_request:
                            order_update: OrderUpdate = OrderUpdate(
                                trading_pair=tracked_order.trading_pair,
                                client_order_id=tracked_order.client_order_id,
                                update_timestamp=self.current_timestamp,
                                new_state=OrderState.CANCELED
                            )
                            token_symbol: str = self.get_token_symbol_from_approval_order_id(
                                tracked_order.client_order_id
                            )
                            self.trigger_event(
                                TokenApprovalEvent.ApprovalCancelled,
                                TokenApprovalCancelledEvent(
                                    self.current_timestamp,
                                    self.connector_name,
                                    token_symbol
                                )
                            )
                            self.logger().info(f"Token approval for {tracked_order.client_order_id} on "
                                               f"{self.connector_name} has been canceled.")
                            self.stop_tracking_order(tracked_order.client_order_id)

    async def update_order_status(self, tracked_orders: List[GatewayInFlightOrder]):
        """
        Calls REST API to get status update for each in-flight amm orders.
        """
        if len(tracked_orders) < 1:
            return

        # split canceled and non-canceled orders
        tx_hash_list: List[str] = await safe_gather(
            *[tracked_order.get_exchange_order_id() for tracked_order in tracked_orders]
        )
        self.logger().debug(
            "Polling for order status updates of %d orders.",
            len(tracked_orders)
        )
        update_results: List[Union[Dict[str, Any], Exception]] = await safe_gather(*[
            self._get_gateway_instance().get_transaction_status(
                self.chain,
                self.network,
                tx_hash
            )
            for tx_hash in tx_hash_list
        ], return_exceptions=True)
        for tracked_order, tx_details in zip(tracked_orders, update_results):
            if isinstance(tx_details, Exception):
                self.logger().error(f"An error occurred fetching transaction status of {tracked_order.client_order_id}")
                continue
            if "txHash" not in tx_details:
                self.logger().error(f"No txHash field for transaction status of {tracked_order.client_order_id}: "
                                    f"{tx_details}.")
                continue
            tx_status: int = tx_details["txStatus"]
            tx_receipt: Optional[Dict[str, Any]] = tx_details["txReceipt"]
            if tx_status == 1 and (tx_receipt is not None and tx_receipt.get("status") == 1):
                gas_used: int = tx_receipt["gasUsed"]
                gas_price: Decimal = tracked_order.gas_price
                fee: Decimal = Decimal(str(gas_used)) * Decimal(str(gas_price)) / Decimal(str(1e9))

                trade_fee: TradeFeeBase = AddedToCostTradeFee(
                    flat_fees=[TokenAmount(tracked_order.fee_asset, Decimal(str(fee)))]
                )
                trade_update: TradeUpdate = TradeUpdate(
                    trade_id=tracked_order.exchange_order_id,
                    client_order_id=tracked_order.client_order_id,
                    exchange_order_id=tracked_order.exchange_order_id,
                    trading_pair=tracked_order.trading_pair,
                    fill_timestamp=self.current_timestamp,
                    fill_price=tracked_order.price,
                    fill_base_amount=tracked_order.amount,
                    fill_quote_amount=tracked_order.amount * tracked_order.price,
                    fee=trade_fee
                )

                self._order_tracker.process_trade_update(trade_update)

                order_update: OrderUpdate = OrderUpdate(
                    client_order_id=tracked_order.client_order_id,
                    trading_pair=tracked_order.trading_pair,
                    update_timestamp=self.current_timestamp,
                    new_state=OrderState.FILLED,
                )
                self._order_tracker.process_order_update(order_update)
            elif tx_status in [-1, 2, 3, 0] or (tx_receipt is not None and tx_receipt.get("status") == 0):
                self.logger().network(
                    f"Error fetching transaction status for the order {tracked_order.client_order_id}: {tx_details}.",
                    app_warning_msg=f"Failed to fetch transaction status for the order {tracked_order.client_order_id}."
                )
                await self._order_tracker.process_order_not_found(tracked_order.client_order_id)

    def get_taker_order_type(self):
        return OrderType.LIMIT

    def get_order_price_quantum(self, trading_pair: str, price: Decimal) -> Decimal:
        return Decimal("1e-15")

    def get_order_size_quantum(self, trading_pair: str, order_size: Decimal) -> Decimal:
        return Decimal("1e-15")

    @property
    def ready(self):
        return all(self.status_dict.values())

    def has_allowances(self) -> bool:
        """
        Checks if all tokens have allowance (an amount approved)
        """
        allowances_available = all(amount > s_decimal_0 for amount in self._allowances.values())
        if not allowances_available and self._auto_approve_task is not None and self._auto_approve_task.done():
            # we need to attempt approval
            self._auto_approve_task = safe_ensure_future(self.auto_approve())
        return ((len(self._allowances.values()) == len(self._tokens)) and
                (allowances_available))

    @property
    def status_dict(self) -> Dict[str, bool]:
        return {
            "account_balance": len(self._account_balances) > 0 if self._trading_required else True,
            "allowances": self.has_allowances() if self._trading_required else True,
            "native_currency": self._native_currency is not None,
            "network_transaction_fee": self.network_transaction_fee is not None if self._trading_required else True,
        }

    async def start_network(self):
        if self._trading_required:
            self._status_polling_task = safe_ensure_future(self._status_polling_loop())
            self._auto_approve_task = safe_ensure_future(self.auto_approve())
            self._get_gas_estimate_task = safe_ensure_future(self.get_gas_estimate())
        self._get_chain_info_task = safe_ensure_future(self.get_chain_info())

    async def stop_network(self):
        if self._status_polling_task is not None:
            self._status_polling_task.cancel()
            self._status_polling_task = None
        if self._auto_approve_task is not None:
            self._auto_approve_task.cancel()
            self._auto_approve_task = None
        if self._get_chain_info_task is not None:
            self._get_chain_info_task.cancel()
            self._get_chain_info_task = None
        if self._get_gas_estimate_task is not None:
            self._get_gas_estimate_task.cancel()
            self._get_chain_info_task = None

    async def check_network(self) -> NetworkStatus:
        try:
            if await self._get_gateway_instance().ping_gateway():
                return NetworkStatus.CONNECTED
        except asyncio.CancelledError:
            raise
        except Exception:
            return NetworkStatus.NOT_CONNECTED
        return NetworkStatus.NOT_CONNECTED

    def tick(self, timestamp: float):
        """
        Is called automatically by the clock for each clock's tick (1 second by default).
        It checks if status polling task is due for execution.
        """
        if time.time() - self._last_poll_timestamp > self.POLL_INTERVAL:
            if self._poll_notifier is not None and not self._poll_notifier.is_set():
                self._poll_notifier.set()

<<<<<<< HEAD
    async def _update_nonce(self, new_nonce: Optional[int] = None):
        """
        Call the gateway API to get the current nonce for self.address
        """
        if not new_nonce:
            resp_json: Dict[str, Any] = await self._get_gateway_instance().get_evm_nonce(self.chain, self.network, self.address)
            new_nonce: int = resp_json.get("nonce")

        self._nonce = new_nonce

=======
>>>>>>> 4d50bfa0
    async def _status_polling_loop(self):
        await self.update_balances(on_interval=False)
        while True:
            try:
                self._poll_notifier = asyncio.Event()
                await self._poll_notifier.wait()
                await safe_gather(
                    self.update_balances(on_interval=True),
                    self.update_canceling_transactions(self.canceling_orders),
                    self.update_token_approval_status(self.approval_orders),
                    self.update_order_status(self.amm_orders)
                )
                self._last_poll_timestamp = self.current_timestamp
            except asyncio.CancelledError:
                raise
            except Exception as e:
                self.logger().error(str(e), exc_info=True)

    async def update_balances(self, on_interval=False):
        """
        Calls Eth API to update total and available balances.
        """
        if self._native_currency is None:
            await self.get_chain_info()
        last_tick = self._last_balance_poll_timestamp
        current_tick = self.current_timestamp
        if not on_interval or (current_tick - last_tick) > self.UPDATE_BALANCE_INTERVAL:
            self._last_balance_poll_timestamp = current_tick
            local_asset_names = set(self._account_balances.keys())
            remote_asset_names = set()
            resp_json: Dict[str, Any] = await self._get_gateway_instance().get_balances(
                self.chain, self.network, self.address, list(self._tokens) + [self._native_currency]
            )
            for token, bal in resp_json["balances"].items():
                self._account_available_balances[token] = Decimal(str(bal))
                self._account_balances[token] = Decimal(str(bal))
                remote_asset_names.add(token)

            asset_names_to_remove = local_asset_names.difference(remote_asset_names)
            for asset_name in asset_names_to_remove:
                del self._account_available_balances[asset_name]
                del self._account_balances[asset_name]

            self._in_flight_orders_snapshot = {k: copy.copy(v) for k, v in self._order_tracker.all_orders.items()}
            self._in_flight_orders_snapshot_timestamp = self.current_timestamp

    async def _update_balances(self):
        """
        This is called by UserBalances.
        """
        await self.update_balances()

    async def cancel_all(self, timeout_seconds: float) -> List[CancellationResult]:
        """
        This is intentionally left blank, because cancellation is expensive on blockchains. It's not worth it for
        Hummingbot to force cancel all orders whenever Hummingbot quits.
        """
        return []

    async def _execute_cancel(self, order_id: str, cancel_age: int) -> Optional[str]:
        """
        Cancel an existing order if the age of the order is greater than its cancel_age,
        and if the order is not done or already in the cancelling state.
        """
        try:
            tracked_order: GatewayInFlightOrder = self._order_tracker.fetch_order(client_order_id=order_id)
            if tracked_order is None:
                self.logger().error(f"The order {order_id} is not being tracked.")
                raise ValueError(f"The order {order_id} is not being tracked.")

            if (self.current_timestamp - tracked_order.creation_timestamp) < cancel_age:
                return None

            if tracked_order.is_done:
                return None

            if tracked_order.is_pending_cancel_confirmation:
                return order_id

            self.logger().info(f"The blockchain transaction for {order_id} with nonce {tracked_order.nonce} has "
                               f"expired. Canceling the order...")
            resp: Dict[str, Any] = await self._get_gateway_instance().cancel_evm_transaction(
                self.chain,
                self.network,
                self.address,
                tracked_order.nonce
            )

            tx_hash: Optional[str] = resp.get("txHash")
            if tx_hash is not None:
                tracked_order.cancel_tx_hash = tx_hash
            else:
                raise EnvironmentError(f"Missing txHash from cancel_evm_transaction() response: {resp}.")

            order_update: OrderUpdate = OrderUpdate(
                client_order_id=order_id,
                trading_pair=tracked_order.trading_pair,
                update_timestamp=self.current_timestamp,
                new_state=OrderState.PENDING_CANCEL
            )
            self._order_tracker.process_order_update(order_update)

            return order_id
        except asyncio.CancelledError:
            raise
        except Exception as err:
            self.logger().error(
                f"Failed to cancel order {order_id}: {str(err)}.",
                exc_info=True
            )

    async def cancel_outdated_orders(self, cancel_age: int) -> List[CancellationResult]:
        """
        Iterate through all known orders and cancel them if their age is greater than cancel_age.
        """
        incomplete_orders: List[GatewayInFlightOrder] = []

        # Incomplete Approval Requests
        incomplete_orders.extend([
            o for o in self.approval_orders
            if o.is_pending_approval
        ])
        # Incomplete Active Orders
        incomplete_orders.extend([
            o for o in self.amm_orders
            if not o.is_done
        ])

        if len(incomplete_orders) < 1:
            return []

        timeout_seconds: float = 30.0
        canceling_id_set: Set[str] = set([o.client_order_id for o in incomplete_orders])
        sent_cancellations: List[CancellationResult] = []

        try:
            async with timeout(timeout_seconds):
                for incomplete_order in incomplete_orders:
                    try:
                        canceling_order_id: Optional[str] = await self._execute_cancel(
                            incomplete_order.client_order_id,
                            cancel_age
                        )
                    except Exception:
                        continue
                    if canceling_order_id is not None:
                        canceling_id_set.remove(canceling_order_id)
                        sent_cancellations.append(CancellationResult(canceling_order_id, True))
        except asyncio.CancelledError:
            raise
        except Exception:
            self.logger().network(
                "Unexpected error cancelling outdated orders.",
                exc_info=True,
                app_warning_msg=f"Failed to cancel orders on {self.chain}-{self.network}."
            )

        skipped_cancellations: List[CancellationResult] = [CancellationResult(oid, False) for oid in canceling_id_set]
<<<<<<< HEAD
        return sent_cancellations + skipped_cancellations

    @property
    def in_flight_orders(self) -> Dict[str, GatewayInFlightOrder]:
        return self._in_flight_orders

    def _get_gateway_instance(self) -> GatewayHttpClient:
        gateway_instance = GatewayHttpClient.get_instance(self._client_config)
        return gateway_instance
=======
        return sent_cancellations + skipped_cancellations
>>>>>>> 4d50bfa0
<|MERGE_RESOLUTION|>--- conflicted
+++ resolved
@@ -5,11 +5,7 @@
 import re
 import time
 from decimal import Decimal
-<<<<<<< HEAD
-from typing import TYPE_CHECKING, Any, Dict, List, Optional, Set, Type, Union, cast
-=======
-from typing import Any, Dict, List, Optional, Set, Union, cast
->>>>>>> 4d50bfa0
+from typing import TYPE_CHECKING, Any, Dict, List, Optional, Set, Union, cast
 
 from async_timeout import timeout
 
@@ -300,28 +296,6 @@
         Approves contract as a spender for a token.
         :param token_symbol: token to approve.
         """
-<<<<<<< HEAD
-        order_id: str = self.create_approval_order_id(token_symbol)
-        resp: Dict[str, Any] = await self._get_gateway_instance().approve_token(
-            self.chain,
-            self.network,
-            self.address,
-            token_symbol,
-            self.connector_name,
-            **request_args
-        )
-        self.start_tracking_order(order_id, None, token_symbol)
-
-        if "hash" in resp.get("approval", {}).keys():
-            nonce: int = resp.get("nonce")
-            await self._update_nonce(nonce)
-            hash = resp["approval"]["hash"]
-            tracked_order = self._in_flight_orders.get(order_id)
-            tracked_order.update_exchange_order_id(hash)
-            tracked_order.nonce = nonce
-            self.logger().info(
-                f"Maximum {token_symbol} approval for {self.connector_name} contract sent, hash: {hash}."
-=======
         approval_id: str = self.create_approval_order_id(token_symbol)
 
         self.logger().info(f"Innitiating approval for {token_symbol}.")
@@ -330,7 +304,7 @@
                                   trading_pair=token_symbol,
                                   is_approval=True)
         try:
-            resp: Dict[str, Any] = await GatewayHttpClient.get_instance().approve_token(
+            resp: Dict[str, Any] = await self._get_gateway_instance().approve_token(
                 self.chain,
                 self.network,
                 self.address,
@@ -358,7 +332,6 @@
             self.logger().error(
                 f"Error submitting approval order for {token_symbol} on {self.connector_name}-{self.network}.",
                 exc_info=True
->>>>>>> 4d50bfa0
             )
             return None
 
@@ -894,7 +867,6 @@
             if self._poll_notifier is not None and not self._poll_notifier.is_set():
                 self._poll_notifier.set()
 
-<<<<<<< HEAD
     async def _update_nonce(self, new_nonce: Optional[int] = None):
         """
         Call the gateway API to get the current nonce for self.address
@@ -905,8 +877,6 @@
 
         self._nonce = new_nonce
 
-=======
->>>>>>> 4d50bfa0
     async def _status_polling_loop(self):
         await self.update_balances(on_interval=False)
         while True:
@@ -1065,16 +1035,8 @@
             )
 
         skipped_cancellations: List[CancellationResult] = [CancellationResult(oid, False) for oid in canceling_id_set]
-<<<<<<< HEAD
         return sent_cancellations + skipped_cancellations
-
-    @property
-    def in_flight_orders(self) -> Dict[str, GatewayInFlightOrder]:
-        return self._in_flight_orders
 
     def _get_gateway_instance(self) -> GatewayHttpClient:
         gateway_instance = GatewayHttpClient.get_instance(self._client_config)
-        return gateway_instance
-=======
-        return sent_cancellations + skipped_cancellations
->>>>>>> 4d50bfa0
+        return gateway_instance