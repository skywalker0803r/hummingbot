--- conflicted
+++ resolved
@@ -62,11 +62,8 @@
     "bittrex": BittrexMarket,
     "kucoin": KucoinMarket,
     "bitcoin_com": BitcoinComMarket,
-<<<<<<< HEAD
-    "eterbase": EterbaseMarket
-=======
-    "kraken": KrakenMarket,
->>>>>>> 6b531a68
+    "eterbase": EterbaseMarket,
+    "kraken": KrakenMarket
 }
 
 
@@ -179,7 +176,7 @@
                         '\n'.join(uncancelled_order_ids)
                     ))
         except Exception:
-            self.logger().error(f"Error canceling outstanding orders.", exc_info=True)
+            self.logger().error("Error canceling outstanding orders.", exc_info=True)
             success = False
 
         if success:
@@ -345,17 +342,17 @@
                                           order_book_tracker_data_source_type=OrderBookTrackerDataSourceType.EXCHANGE_API,
                                           trading_pairs=trading_pairs,
                                           trading_required=self._trading_required)
-<<<<<<< HEAD
             elif market_name == "eterbase":
                 eterbase_api_key = global_config_map.get("eterbase_api_key").value
                 eterbase_secret_key = global_config_map.get("eterbase_secret_key").value
                 eterbase_account = global_config_map.get("eterbase_account").value
+                eterbase_tier = global_config_map.get("eterbase_tier").value
                 market = EterbaseMarket(eterbase_api_key,
                                         eterbase_secret_key,
                                         trading_pairs=trading_pairs,
                                         trading_required=self._trading_required,
-                                        eterbase_account=eterbase_account)
-=======
+                                        eterbase_account=eterbase_account,
+                                        eterbase_tier=eterbase_tier)
             elif market_name == "kraken":
                 kraken_api_key = global_config_map.get("kraken_api_key").value
                 kraken_secret_key = global_config_map.get("kraken_secret_key").value
@@ -364,7 +361,6 @@
                                       order_book_tracker_data_source_type=OrderBookTrackerDataSourceType.EXCHANGE_API,
                                       trading_pairs=trading_pairs,
                                       trading_required=self._trading_required)
->>>>>>> 6b531a68
             else:
                 raise ValueError(f"Market name {market_name} is invalid.")
 
