import aiohttp
import asyncio
from async_timeout import timeout
import conf
from datetime import datetime
from decimal import Decimal
from libc.stdint cimport int64_t
import logging
import pandas as pd
import re
import time
from typing import (
    Any,
    AsyncIterable,
    Coroutine,
    Dict,
    List,
    Optional,
    Tuple
)
import ujson

import hummingbot
from hummingbot.core.clock cimport Clock
from hummingbot.core.data_type.cancellation_result import CancellationResult
from hummingbot.core.data_type.limit_order import LimitOrder
from hummingbot.core.data_type.order_book cimport OrderBook
from hummingbot.core.data_type.order_book_tracker import OrderBookTrackerDataSourceType
from hummingbot.core.data_type.transaction_tracker import TransactionTracker
from hummingbot.core.event.events import (
    MarketEvent,
    MarketWithdrawAssetEvent,
    BuyOrderCompletedEvent,
    SellOrderCompletedEvent,
    OrderFilledEvent,
    OrderCancelledEvent,
    BuyOrderCreatedEvent,
    SellOrderCreatedEvent,
    MarketTransactionFailureEvent,
    MarketOrderFailureEvent,
    OrderType,
    TradeType,
    TradeFee
)
from hummingbot.core.network_iterator import NetworkStatus
from hummingbot.core.utils.async_call_scheduler import AsyncCallScheduler
from hummingbot.core.utils.async_utils import (
    safe_ensure_future,
    safe_gather,
)
from hummingbot.logger import HummingbotLogger
from hummingbot.market.huobi.huobi_api_order_book_data_source import HuobiAPIOrderBookDataSource
from hummingbot.market.huobi.huobi_auth import HuobiAuth
from hummingbot.market.huobi.huobi_in_flight_order import HuobiInFlightOrder
from hummingbot.market.huobi.huobi_order_book_tracker import HuobiOrderBookTracker
from hummingbot.market.trading_rule cimport TradingRule
from hummingbot.market.market_base import (
    MarketBase,
    NaN,
    s_decimal_NaN)

hm_logger = None
s_decimal_0 = Decimal(0)
SYMBOL_SPLITTER = re.compile(r"^(\w+)(usdt|husd|btc|eth|ht|trx)$")
HUOBI_ROOT_API = "https://api.huobi.pro/v1/"


cdef class HuobiMarketTransactionTracker(TransactionTracker):
    cdef:
        HuobiMarket _owner

    def __init__(self, owner: HuobiMarket):
        super().__init__()
        self._owner = owner

    cdef c_did_timeout_tx(self, str tx_id):
        TransactionTracker.c_did_timeout_tx(self, tx_id)
        self._owner.c_did_timeout_tx(tx_id)


cdef class HuobiMarket(MarketBase):
    MARKET_RECEIVED_ASSET_EVENT_TAG = MarketEvent.ReceivedAsset.value
    MARKET_BUY_ORDER_COMPLETED_EVENT_TAG = MarketEvent.BuyOrderCompleted.value
    MARKET_SELL_ORDER_COMPLETED_EVENT_TAG = MarketEvent.SellOrderCompleted.value
    MARKET_WITHDRAW_ASSET_EVENT_TAG = MarketEvent.WithdrawAsset.value
    MARKET_ORDER_CANCELLED_EVENT_TAG = MarketEvent.OrderCancelled.value
    MARKET_TRANSACTION_FAILURE_EVENT_TAG = MarketEvent.TransactionFailure.value
    MARKET_ORDER_FAILURE_EVENT_TAG = MarketEvent.OrderFailure.value
    MARKET_ORDER_FILLED_EVENT_TAG = MarketEvent.OrderFilled.value
    MARKET_BUY_ORDER_CREATED_EVENT_TAG = MarketEvent.BuyOrderCreated.value
    MARKET_SELL_ORDER_CREATED_EVENT_TAG = MarketEvent.SellOrderCreated.value
    API_CALL_TIMEOUT = 10.0
    UPDATE_ORDERS_INTERVAL = 10.0

    @classmethod
    def logger(cls) -> HummingbotLogger:
        global hm_logger
        if hm_logger is None:
            hm_logger = logging.getLogger(__name__)
        return hm_logger

    def __init__(self,
                 huobi_api_key: str,
                 huobi_secret_key: str,
                 poll_interval: float = 5.0,
                 order_book_tracker_data_source_type: OrderBookTrackerDataSourceType =
                 OrderBookTrackerDataSourceType.EXCHANGE_API,
                 symbols: Optional[List[str]] = None,
                 trading_required: bool = True):

        super().__init__()
        self._account_id = ""
        self._async_scheduler = AsyncCallScheduler(call_interval=0.5)
        self._data_source_type = order_book_tracker_data_source_type
        self._ev_loop = asyncio.get_event_loop()
        self._huobi_auth = HuobiAuth(api_key=huobi_api_key, secret_key=huobi_secret_key)
        self._in_flight_orders = {}
        self._last_poll_timestamp = 0
        self._last_timestamp = 0
        self._order_book_tracker = HuobiOrderBookTracker(
            data_source_type=order_book_tracker_data_source_type,
            symbols=symbols
        )
        self._order_tracker_task = None
        self._poll_notifier = asyncio.Event()
        self._poll_interval = poll_interval
        self._shared_client = None
        self._status_polling_task = None
        self._trading_required = trading_required
        self._trading_rules = {}
        self._trading_rules_polling_task = None
        self._tx_tracker = HuobiMarketTransactionTracker(self)

    @staticmethod
    def split_symbol(symbol: str) -> Tuple[str, str]:
        try:
            m = SYMBOL_SPLITTER.match(symbol)
            return m.group(1), m.group(2)
        except Exception as e:
            raise ValueError(f"Error parsing symbol {symbol}: {str(e)}")

    @property
    def name(self) -> str:
        return "huobi"

    @property
    def order_books(self) -> Dict[str, OrderBook]:
        return self._order_book_tracker.order_books

    @property
    def trading_rules(self) -> Dict[str, TradingRule]:
        return self._trading_rules

    @property
    def in_flight_orders(self) -> Dict[str, HuobiInFlightOrder]:
        return self._in_flight_orders

    @property
    def limit_orders(self) -> List[LimitOrder]:
        return [
            in_flight_order.to_limit_order()
            for in_flight_order in self._in_flight_orders.values()
        ]

    @property
    def tracking_states(self) -> Dict[str, Any]:
        return {
            key: value.to_json()
            for key, value in self._in_flight_orders.items()
        }

    def restore_tracking_states(self, saved_states: Dict[str, Any]):
        self._in_flight_orders.update({
            key: HuobiInFlightOrder.from_json(value)
            for key, value in saved_states.items()
        })

    async def get_active_exchange_markets(self) -> pd.DataFrame:
        return await HuobiAPIOrderBookDataSource.get_active_exchange_markets()

    cdef c_start(self, Clock clock, double timestamp):
        self._tx_tracker.c_start(clock, timestamp)
        MarketBase.c_start(self, clock, timestamp)

    cdef c_stop(self, Clock clock):
        MarketBase.c_stop(self, clock)
        self._async_scheduler.stop()

    async def start_network(self):
        if self._order_tracker_task is not None:
            self._stop_network()
        self._order_tracker_task = safe_ensure_future(self._order_book_tracker.start())
        self._trading_rules_polling_task = safe_ensure_future(self._trading_rules_polling_loop())
        if self._trading_required:
            await self._update_account_id()
            self._status_polling_task = safe_ensure_future(self._status_polling_loop())

    def _stop_network(self):
        if self._order_tracker_task is not None:
            self._order_tracker_task.cancel()
            self._order_tracker_task = None
        if self._status_polling_task is not None:
            self._status_polling_task.cancel()
            self._status_polling_task = None
        if self._trading_rules_polling_task is not None:
            self._trading_rules_polling_task.cancel()
            self._trading_rules_polling_task = None

    async def stop_network(self):
        self._stop_network()

    async def check_network(self) -> NetworkStatus:
        try:
            await self._api_request(method="get", path_url="common/timestamp")
        except asyncio.CancelledError:
            raise
        except Exception as e:
            return NetworkStatus.NOT_CONNECTED
        return NetworkStatus.CONNECTED

    cdef c_tick(self, double timestamp):
        cdef:
            int64_t last_tick = <int64_t>(self._last_timestamp / self._poll_interval)
            int64_t current_tick = <int64_t>(timestamp / self._poll_interval)
        MarketBase.c_tick(self, timestamp)
        self._tx_tracker.c_tick(timestamp)
        if current_tick > last_tick:
            if not self._poll_notifier.is_set():
                self._poll_notifier.set()
        self._last_timestamp = timestamp

    async def _http_client(self) -> aiohttp.ClientSession:
        if self._shared_client is None:
            self._shared_client = aiohttp.ClientSession()
        return self._shared_client

    async def _api_request(self,
                           method,
                           path_url,
                           params: Optional[Dict[str, Any]] = None,
<<<<<<< HEAD
                           data=None,
=======
                           data = None,
>>>>>>> 3b6bcefa
                           is_auth_required: bool = False) -> Dict[str, Any]:
        content_type = "application/json" if method == "post" else "application/x-www-form-urlencoded"
        headers = {"Content-Type": content_type}
        url = HUOBI_ROOT_API + path_url
        client = await self._http_client()
        if is_auth_required:
            params = self._huobi_auth.add_auth_to_params(method, path_url, params)
        async with client.request(method=method,
                                  url=url,
                                  headers=headers,
                                  params=params,
                                  data=ujson.dumps(data),
                                  timeout=self.API_CALL_TIMEOUT) as response:
            if response.status != 200:
                raise IOError(f"Error fetching data from {url}. HTTP status is {response.status}.")
            try:
                parsed_response = await response.json()
            except Exception:
                raise IOError(f"Error parsing data from {url}.")

            data = parsed_response.get("data")
            if data is None:
                self.logger().error(f"Error received from {url}. Response is {parsed_response}.")
                return {"error": parsed_response}
            return data

    async def _update_account_id(self) -> str:
        accounts = await self._api_request("get", path_url="account/accounts", is_auth_required=True)
        try:
            for account in accounts:
                if account["state"] == "working" and account["type"] == "spot":
                    self._account_id = str(account["id"])
        except Exception as e:
            raise ValueError(f"Unable to retrieve account id: {e}")

    async def _update_balances(self):
        cdef:
            str path_url = f"account/accounts/{self._account_id}/balance"
            dict data = await self._api_request("get", path_url=path_url, is_auth_required=True)
            list balances = data.get("list", [])
            dict new_available_balances = {}
            dict new_balances = {}
            str asset_name
            object balance

        if len(balances) > 0:
            for balance_entry in balances:
                asset_name = balance_entry["currency"]
                balance = Decimal(balance_entry["balance"])
                if balance == s_decimal_0:
                    continue
                if asset_name not in new_available_balances:
                    new_available_balances[asset_name] = s_decimal_0
                if asset_name not in new_balances:
                    new_balances[asset_name] = s_decimal_0

                new_balances[asset_name] += balance
                if balance_entry["type"] == "trade":
                    new_available_balances[asset_name] = balance

            self._account_available_balances.clear()
            self._account_available_balances = new_available_balances
            self._account_balances.clear()
            self._account_balances = new_balances

    cdef object c_get_fee(self,
                          str base_currency,
                          str quote_currency,
                          object order_type,
                          object order_side,
                          object amount,
                          object price):
        # https://www.hbg.com/en-us/about/fee/
        return TradeFee(percent=Decimal("0.002"))

    async def _update_trading_rules(self):
        cdef:
            # The poll interval for trade rules is 60 seconds.
            int64_t last_tick = <int64_t>(self._last_timestamp / 60.0)
            int64_t current_tick = <int64_t>(self._current_timestamp / 60.0)
        if current_tick > last_tick or len(self._trading_rules) < 1:
            exchange_info = await self._api_request("get", path_url="common/symbols")
            trading_rules_list = self._format_trading_rules(exchange_info)
            self._trading_rules.clear()
            for trading_rule in trading_rules_list:
                self._trading_rules[trading_rule.symbol] = trading_rule

    def _format_trading_rules(self, raw_symbol_info: List[Dict[str, Any]]) -> List[TradingRule]:
        cdef:
            list trading_rules = []

        for info in raw_symbol_info:
            try:
                trading_rules.append(
                    TradingRule(symbol=info["symbol"],
                                min_order_size=Decimal(info["min-order-amt"]),
                                max_order_size=Decimal(info["max-order-amt"]),
                                min_price_increment=Decimal(f"1e-{info['price-precision']}"),
                                min_base_amount_increment=Decimal(f"1e-{info['amount-precision']}"),
                                min_quote_amount_increment=Decimal(f"1e-{info['value-precision']}"),
                                min_notional_size=Decimal(info["min-order-value"]))
                )
            except Exception:
                self.logger().error(f"Error parsing the symbol rule {info}. Skipping.", exc_info=True)
        return trading_rules

    async def get_order_status(self, exchange_order_id: str) -> Dict[str, Any]:
        """
        Example:
        {
            "id": 59378,
            "symbol": "ethusdt",
            "account-id": 100009,
            "amount": "10.1000000000",
            "price": "100.1000000000",
            "created-at": 1494901162595,
            "type": "buy-limit",
            "field-amount": "10.1000000000",
            "field-cash-amount": "1011.0100000000",
            "field-fees": "0.0202000000",
            "finished-at": 1494901400468,
            "user-id": 1000,
            "source": "api",
            "state": "filled",
            "canceled-at": 0,
            "exchange": "huobi",
            "batch": ""
        }
        """
        path_url = f"order/orders/{exchange_order_id}"
        return await self._api_request("get", path_url=path_url, is_auth_required=True)

    async def _update_order_status(self):
        cdef:
            # The poll interval for order status is 10 seconds.
            int64_t last_tick = <int64_t>(self._last_poll_timestamp / self.UPDATE_ORDERS_INTERVAL)
            int64_t current_tick = <int64_t>(self._current_timestamp / self.UPDATE_ORDERS_INTERVAL)

        if current_tick > last_tick and len(self._in_flight_orders) > 0:
            tracked_orders = list(self._in_flight_orders.values())
            for tracked_order in tracked_orders:
                exchange_order_id = await tracked_order.get_exchange_order_id()
                order_update = await self.get_order_status(exchange_order_id)
                if order_update is None:
                    self.logger().network(
                        f"Error fetching status update for the order {tracked_order.client_order_id}: "
                        f"{order_update}.",
                        app_warning_msg=f"Could not fetch updates for the order {tracked_order.client_order_id}. "
                                        f"The order has either been filled or canceled."
                    )
                    continue
                if order_update.get("error") is not None:
                    error_code = order_update.get("error").get("error-code")
                    if error_code == "base-record-invalid":  # order no longer exists
                        self.c_stop_tracking_order(tracked_order.client_order_id)
                        self.logger().info(f"The order {tracked_order.client_order_id} has been cancelled according"
                                           f" to order status API. error code - {error_code}")
                        self.c_trigger_event(self.MARKET_ORDER_CANCELLED_EVENT_TAG,
                                             OrderCancelledEvent(self._current_timestamp,
                                                                 tracked_order.client_order_id))
                        continue

                order_state = order_update["state"]
                # possible order states are "submitted", "partial-filled", "cancelling", "filled", "canceled"
                if order_state == "submitted":
                    continue

                # Calculate the newly executed amount for this update.
                tracked_order.last_state = order_state
                new_confirmed_amount = Decimal(order_update["field-amount"])  # probably typo in API (filled)
                execute_amount_diff = new_confirmed_amount - tracked_order.executed_amount_base

                if execute_amount_diff > s_decimal_0:
                    tracked_order.executed_amount_base = new_confirmed_amount
                    tracked_order.executed_amount_quote = Decimal(order_update["field-cash-amount"])
                    tracked_order.fee_paid = Decimal(order_update["field-fees"])
                    execute_price = Decimal(order_update["field-cash-amount"]) / new_confirmed_amount
                    order_filled_event = OrderFilledEvent(
                        self._current_timestamp,
                        tracked_order.client_order_id,
                        tracked_order.symbol,
                        tracked_order.trade_type,
                        tracked_order.order_type,
                        execute_price,
                        execute_amount_diff,
                        self.c_get_fee(
                            tracked_order.base_asset,
                            tracked_order.quote_asset,
                            tracked_order.order_type,
                            tracked_order.trade_type,
                            execute_price,
                            execute_amount_diff,
                        )
                    )
                    self.logger().info(f"Filled {execute_amount_diff} out of {tracked_order.amount} of the "
                                       f"order {tracked_order.client_order_id}.")
                    self.c_trigger_event(self.MARKET_ORDER_FILLED_EVENT_TAG, order_filled_event)

                if order_state == "filled":
                    self.c_stop_tracking_order(tracked_order.client_order_id)
                    if tracked_order.trade_type is TradeType.BUY:
                        self.logger().info(f"The market buy order {tracked_order.client_order_id} has completed "
                                           f"according to order status API.")
                        self.c_trigger_event(self.MARKET_BUY_ORDER_COMPLETED_EVENT_TAG,
                                             BuyOrderCompletedEvent(self._current_timestamp,
                                                                    tracked_order.client_order_id,
                                                                    tracked_order.base_asset,
                                                                    tracked_order.quote_asset,
                                                                    tracked_order.fee_asset or tracked_order.base_asset,
                                                                    tracked_order.executed_amount_base,
                                                                    tracked_order.executed_amount_quote,
                                                                    tracked_order.fee_paid,
                                                                    tracked_order.order_type))
                    else:
                        self.logger().info(f"The market sell order {tracked_order.client_order_id} has completed "
                                           f"according to order status API.")
                        self.c_trigger_event(self.MARKET_SELL_ORDER_COMPLETED_EVENT_TAG,
                                             SellOrderCompletedEvent(self._current_timestamp,
                                                                     tracked_order.client_order_id,
                                                                     tracked_order.base_asset,
                                                                     tracked_order.quote_asset,
                                                                     tracked_order.fee_asset or tracked_order.quote_asset,
                                                                     tracked_order.executed_amount_base,
                                                                     tracked_order.executed_amount_quote,
                                                                     tracked_order.fee_paid,
                                                                     tracked_order.order_type))

                if order_state == "canceled":
                    self.c_stop_tracking_order(tracked_order.client_order_id)
                    self.logger().info(f"The market order {tracked_order.client_order_id} has been cancelled according"
                                       f" to order status API.")
                    self.c_trigger_event(self.MARKET_ORDER_CANCELLED_EVENT_TAG,
                                         OrderCancelledEvent(self._current_timestamp,
                                                             tracked_order.client_order_id))

    async def _status_polling_loop(self):
        while True:
            try:
                self._poll_notifier = asyncio.Event()
                await self._poll_notifier.wait()

                await safe_gather(
                    self._update_balances(),
                    self._update_order_status(),
                )
                self._last_poll_timestamp = self._current_timestamp
            except asyncio.CancelledError:
                raise
            except Exception:
                self.logger().network("Unexpected error while fetching account updates.",
                                      exc_info=True,
                                      app_warning_msg="Could not fetch account updates from Huobi. "
                                                      "Check API key and network connection.")
                await asyncio.sleep(0.5)

    async def _trading_rules_polling_loop(self):
        while True:
            try:
                await self._update_trading_rules()
                await asyncio.sleep(60 * 5)
            except asyncio.CancelledError:
                raise
            except Exception:
                self.logger().network("Unexpected error while fetching trading rules.",
                                      exc_info=True,
                                      app_warning_msg="Could not fetch new trading rules from Huobi. "
                                                      "Check network connection.")
                await asyncio.sleep(0.5)

    @property
    def status_dict(self) -> Dict[str, bool]:
        return {
            "account_id_initialized": self._account_id != "" if self._trading_required else True,
            "order_books_initialized": self._order_book_tracker.ready,
            "account_balance": len(self._account_balances) > 0 if self._trading_required else True,
            "trading_rule_initialized": len(self._trading_rules) > 0
        }

    @property
    def ready(self) -> bool:
        return all(self.status_dict.values())

    async def place_order(self,
                          order_id: str,
                          symbol: str,
                          amount: Decimal,
                          is_buy: bool,
                          order_type: OrderType,
                          price: Decimal) -> str:
        path_url = "order/orders/place"
        side = "buy" if is_buy else "sell"
        order_type_str = "limit" if order_type is OrderType.LIMIT else "market"
        params = {
            "account-id": self._account_id,
            "amount": str(amount),
            "client-order-id": order_id,
            "symbol": symbol,
            "type": f"{side}-{order_type_str}",
        }
        if order_type is OrderType.LIMIT:
            params["price"] = str(price)
        try:
            exchange_order_id = await self._api_request(
                "post",
                path_url=path_url,
                params=params,
                data=params,
                is_auth_required=True
            )
        except Exception:
            raise

        return str(exchange_order_id)

    async def execute_buy(self,
                          order_id: str,
                          symbol: str,
                          amount: Decimal,
                          order_type: OrderType,
<<<<<<< HEAD
                          price: Optional[Decimal] = NaN):
=======
                          price: Decimal):
>>>>>>> 3b6bcefa
        cdef:
            TradingRule trading_rule = self._trading_rules[symbol]
            object quote_amount
            object decimal_amount
            object decimal_price
            str exchange_order_id
            object tracked_order

        if order_type is OrderType.MARKET:
<<<<<<< HEAD
            quote_amount = self.c_get_quote_volume_for_base_amount(symbol, True, amount).result_volume
=======
            quote_amount = (<OrderBook>self.c_get_order_book(symbol)).c_get_quote_volume_for_base_amount(
                True, float(amount)).result_volume
>>>>>>> 3b6bcefa
            # Quantize according to price rules, not base token amount rules.
            decimal_amount = self.c_quantize_order_price(symbol, Decimal(quote_amount))
            decimal_price = s_decimal_0
        else:
            decimal_amount = self.c_quantize_order_amount(symbol, amount)
            decimal_price = self.c_quantize_order_price(symbol, price)
            if decimal_amount < trading_rule.min_order_size:
                raise ValueError(f"Buy order amount {decimal_amount} is lower than the minimum order size "
                                 f"{trading_rule.min_order_size}.")
        try:
            exchange_order_id = await self.place_order(order_id, symbol, decimal_amount, True, order_type, decimal_price)
            self.c_start_tracking_order(
                client_order_id=order_id,
                exchange_order_id=exchange_order_id,
                symbol=symbol,
                order_type=order_type,
                trade_type=TradeType.BUY,
                price=decimal_price,
                amount=decimal_amount
            )
            tracked_order = self._in_flight_orders.get(order_id)
            if tracked_order is not None:
                self.logger().info(f"Created {order_type} buy order {order_id} for {decimal_amount} {symbol}.")
            self.c_trigger_event(self.MARKET_BUY_ORDER_CREATED_EVENT_TAG,
                                 BuyOrderCreatedEvent(
                                     self._current_timestamp,
                                     order_type,
                                     symbol,
                                     decimal_amount,
                                     decimal_price,
                                     order_id
                                 ))
        except asyncio.CancelledError:
            raise
        except Exception:
            self.c_stop_tracking_order(order_id)
            order_type_str = "MARKET" if order_type == OrderType.MARKET else "LIMIT"
            self.logger().network(
                f"Error submitting buy {order_type_str} order to Huobi for "
                f"{decimal_amount} {symbol} "
                f"{decimal_price if order_type is OrderType.LIMIT else ''}.",
                exc_info=True,
                app_warning_msg=f"Failed to submit buy order to Huobi. Check API key and network connection."
            )
            self.c_trigger_event(self.MARKET_ORDER_FAILURE_EVENT_TAG,
                                 MarketOrderFailureEvent(self._current_timestamp, order_id, order_type))

    cdef str c_buy(self,
                   str symbol,
                   object amount,
<<<<<<< HEAD
                   object order_type=OrderType.MARKET,
                   object price=s_decimal_NaN,
                   dict kwargs={}):
=======
                   object order_type = OrderType.MARKET,
                   object price = s_decimal_0,
                   dict kwargs = {}):
>>>>>>> 3b6bcefa
        cdef:
            int64_t tracking_nonce = <int64_t>(time.time() * 1e6)
            str order_id = f"buy-{symbol}-{tracking_nonce}"

        safe_ensure_future(self.execute_buy(order_id, symbol, amount, order_type, price))
        return order_id

    async def execute_sell(self,
                           order_id: str,
                           symbol: str,
                           amount: Decimal,
                           order_type: OrderType,
<<<<<<< HEAD
                           price: Optional[Decimal] = NaN):
=======
                           price: Decimal):
>>>>>>> 3b6bcefa
        cdef:
            TradingRule trading_rule = self._trading_rules[symbol]
            object decimal_amount
            object decimal_price
            str exchange_order_id
            object tracked_order

        decimal_amount = self.quantize_order_amount(symbol, amount)
        decimal_price = (self.c_quantize_order_price(symbol, price)
                         if order_type is OrderType.LIMIT
                         else s_decimal_0)
        if decimal_amount < trading_rule.min_order_size:
            raise ValueError(f"Sell order amount {decimal_amount} is lower than the minimum order size "
                             f"{trading_rule.min_order_size}.")

        try:
            exchange_order_id = await self.place_order(order_id, symbol, decimal_amount, False, order_type, decimal_price)
            self.c_start_tracking_order(
                client_order_id=order_id,
                exchange_order_id=exchange_order_id,
                symbol=symbol,
                order_type=order_type,
                trade_type=TradeType.SELL,
                price=decimal_price,
                amount=decimal_amount
            )
            tracked_order = self._in_flight_orders.get(order_id)
            if tracked_order is not None:
                self.logger().info(f"Created {order_type} sell order {order_id} for {decimal_amount} {symbol}.")
            self.c_trigger_event(self.MARKET_SELL_ORDER_CREATED_EVENT_TAG,
                                 SellOrderCreatedEvent(
                                     self._current_timestamp,
                                     order_type,
                                     symbol,
                                     decimal_amount,
                                     decimal_price,
                                     order_id
                                 ))
        except asyncio.CancelledError:
            raise
        except Exception:
            self.c_stop_tracking_order(order_id)
            order_type_str = "MARKET" if order_type is OrderType.MARKET else "LIMIT"
            self.logger().network(
                f"Error submitting sell {order_type_str} order to Huobi for "
                f"{decimal_amount} {symbol} "
                f"{decimal_price if order_type is OrderType.LIMIT else ''}.",
                exc_info=True,
                app_warning_msg=f"Failed to submit sell order to Huobi. Check API key and network connection."
            )
            self.c_trigger_event(self.MARKET_ORDER_FAILURE_EVENT_TAG,
                                 MarketOrderFailureEvent(self._current_timestamp, order_id, order_type))

    cdef str c_sell(self,
                    str symbol,
                    object amount,
<<<<<<< HEAD
                    object order_type=OrderType.MARKET, object price=s_decimal_NaN,
                    dict kwargs={}):
=======
                    object order_type = OrderType.MARKET,
                    object price = s_decimal_0,
                    dict kwargs = {}):
>>>>>>> 3b6bcefa
        cdef:
            int64_t tracking_nonce = <int64_t>(time.time() * 1e6)
            str order_id = f"sell-{symbol}-{tracking_nonce}"
        safe_ensure_future(self.execute_sell(order_id, symbol, amount, order_type, price))
        return order_id

    async def execute_cancel(self, symbol: str, order_id: str):
        try:
            tracked_order = self._in_flight_orders.get(order_id)
            if tracked_order is None:
                raise ValueError(f"Failed to cancel order - {order_id}. Order not found.")
            path_url = f"order/orders/{tracked_order.exchange_order_id}/submitcancel"
            await self._api_request("post", path_url=path_url, is_auth_required=True)
        except Exception as e:
            self.logger().network(
                f"Failed to cancel order {order_id}: {str(e)}",
                exc_info=True,
                app_warning_msg=f"Failed to cancel the order {order_id} on Huobi. "
                                f"Check API key and network connection."
            )

    cdef c_cancel(self, str symbol, str order_id):
        safe_ensure_future(self.execute_cancel(symbol, order_id))
        return order_id

    async def cancel_all(self, timeout_seconds: float) -> List[CancellationResult]:
        open_orders = [o for o in self._in_flight_orders.values() if o.is_open]
        if len(open_orders) == 0:
            return []
        cancel_order_ids = [o.exchange_order_id for o in open_orders]
        self.logger().debug(f"cancel_order_ids {cancel_order_ids} {open_orders}")
        path_url = "order/orders/batchcancel"
        params = {"order-ids": ujson.dumps(cancel_order_ids)}
        data = {"order-ids": cancel_order_ids}
        cancellation_results = []
        try:
            cancel_all_results = await self._api_request(
                "post",
                path_url=path_url,
                params=params,
                data=data,
                is_auth_required=True
            )

            for oid in cancel_all_results.get("success", []):
                cancellation_results.append(CancellationResult(oid, True))
            for cancel_error in cancel_all_results.get("failed", []):
                oid = cancel_error["order-id"]
                cancellation_results.append(CancellationResult(oid, False))
        except Exception as e:
            self.logger().network(
                f"Failed to cancel all orders: {cancel_order_ids}",
                exc_info=True,
                app_warning_msg=f"Failed to cancel all orders on Huobi. Check API key and network connection."
            )
        return cancellation_results

    cdef OrderBook c_get_order_book(self, str symbol):
        cdef:
            dict order_books = self._order_book_tracker.order_books

        if symbol not in order_books:
            raise ValueError(f"No order book exists for '{symbol}'.")
        return order_books.get(symbol)

    cdef c_did_timeout_tx(self, str tracking_id):
        self.c_trigger_event(self.MARKET_TRANSACTION_FAILURE_EVENT_TAG,
                             MarketTransactionFailureEvent(self._current_timestamp, tracking_id))

    cdef c_start_tracking_order(self,
                                str client_order_id,
                                str exchange_order_id,
                                str symbol,
                                object order_type,
                                object trade_type,
                                object price,
                                object amount):
        self._in_flight_orders[client_order_id] = HuobiInFlightOrder(
            client_order_id=client_order_id,
            exchange_order_id=exchange_order_id,
            symbol=symbol,
            order_type=order_type,
            trade_type=trade_type,
            price=price,
            amount=amount
        )

    cdef c_stop_tracking_order(self, str order_id):
        if order_id in self._in_flight_orders:
            del self._in_flight_orders[order_id]

    cdef object c_get_order_price_quantum(self, str symbol, object price):
        cdef:
            TradingRule trading_rule = self._trading_rules[symbol]
        return trading_rule.min_price_increment

    cdef object c_get_order_size_quantum(self, str symbol, object order_size):
        cdef:
            TradingRule trading_rule = self._trading_rules[symbol]
        return Decimal(trading_rule.min_base_amount_increment)

<<<<<<< HEAD
    cdef object c_quantize_order_amount(self, str symbol, object amount, object price=Decimal(0)):
        cdef:
            TradingRule trading_rule = self._trading_rules[symbol]
            object quantized_amount = MarketBase.c_quantize_order_amount(self, symbol, amount)
            object current_price = self.c_get_price(symbol, False)
=======
    cdef object c_quantize_order_amount(self, str symbol, object amount, object price = s_decimal_0):
        cdef:
            TradingRule trading_rule = self._trading_rules[symbol]
            object quantized_amount = MarketBase.c_quantize_order_amount(self, symbol, amount)
            object current_price = Decimal(self.c_get_price(symbol, False))
>>>>>>> 3b6bcefa
            object notional_size

        # Check against min_order_size. If not passing check, return 0.
        if quantized_amount < trading_rule.min_order_size:
            return s_decimal_0

        # Check against max_order_size. If not passing check, return maximum.
        if quantized_amount > trading_rule.max_order_size:
            return trading_rule.max_order_size

<<<<<<< HEAD
        if price == 0:
=======
        if price == s_decimal_0:
>>>>>>> 3b6bcefa
            notional_size = current_price * quantized_amount
        else:
            notional_size = price * quantized_amount
        # Add 1% as a safety factor in case the prices changed while making the order.
        if notional_size < trading_rule.min_notional_size * Decimal("1.01"):
            return s_decimal_0

        return quantized_amount<|MERGE_RESOLUTION|>--- conflicted
+++ resolved
@@ -238,11 +238,7 @@
                            method,
                            path_url,
                            params: Optional[Dict[str, Any]] = None,
-<<<<<<< HEAD
                            data=None,
-=======
-                           data = None,
->>>>>>> 3b6bcefa
                            is_auth_required: bool = False) -> Dict[str, Any]:
         content_type = "application/json" if method == "post" else "application/x-www-form-urlencoded"
         headers = {"Content-Type": content_type}
@@ -562,11 +558,7 @@
                           symbol: str,
                           amount: Decimal,
                           order_type: OrderType,
-<<<<<<< HEAD
-                          price: Optional[Decimal] = NaN):
-=======
-                          price: Decimal):
->>>>>>> 3b6bcefa
+                          price: Optional[Decimal] = s_decimal_0):
         cdef:
             TradingRule trading_rule = self._trading_rules[symbol]
             object quote_amount
@@ -576,12 +568,7 @@
             object tracked_order
 
         if order_type is OrderType.MARKET:
-<<<<<<< HEAD
             quote_amount = self.c_get_quote_volume_for_base_amount(symbol, True, amount).result_volume
-=======
-            quote_amount = (<OrderBook>self.c_get_order_book(symbol)).c_get_quote_volume_for_base_amount(
-                True, float(amount)).result_volume
->>>>>>> 3b6bcefa
             # Quantize according to price rules, not base token amount rules.
             decimal_amount = self.c_quantize_order_price(symbol, Decimal(quote_amount))
             decimal_price = s_decimal_0
@@ -632,15 +619,9 @@
     cdef str c_buy(self,
                    str symbol,
                    object amount,
-<<<<<<< HEAD
                    object order_type=OrderType.MARKET,
-                   object price=s_decimal_NaN,
+                   object price=s_decimal_0,
                    dict kwargs={}):
-=======
-                   object order_type = OrderType.MARKET,
-                   object price = s_decimal_0,
-                   dict kwargs = {}):
->>>>>>> 3b6bcefa
         cdef:
             int64_t tracking_nonce = <int64_t>(time.time() * 1e6)
             str order_id = f"buy-{symbol}-{tracking_nonce}"
@@ -653,11 +634,7 @@
                            symbol: str,
                            amount: Decimal,
                            order_type: OrderType,
-<<<<<<< HEAD
-                           price: Optional[Decimal] = NaN):
-=======
-                           price: Decimal):
->>>>>>> 3b6bcefa
+                           price: Optional[Decimal] = s_decimal_0):
         cdef:
             TradingRule trading_rule = self._trading_rules[symbol]
             object decimal_amount
@@ -714,14 +691,8 @@
     cdef str c_sell(self,
                     str symbol,
                     object amount,
-<<<<<<< HEAD
-                    object order_type=OrderType.MARKET, object price=s_decimal_NaN,
+                    object order_type=OrderType.MARKET, object price=s_decimal_0,
                     dict kwargs={}):
-=======
-                    object order_type = OrderType.MARKET,
-                    object price = s_decimal_0,
-                    dict kwargs = {}):
->>>>>>> 3b6bcefa
         cdef:
             int64_t tracking_nonce = <int64_t>(time.time() * 1e6)
             str order_id = f"sell-{symbol}-{tracking_nonce}"
@@ -823,19 +794,11 @@
             TradingRule trading_rule = self._trading_rules[symbol]
         return Decimal(trading_rule.min_base_amount_increment)
 
-<<<<<<< HEAD
-    cdef object c_quantize_order_amount(self, str symbol, object amount, object price=Decimal(0)):
+    cdef object c_quantize_order_amount(self, str symbol, object amount, object price=s_decimal_0):
         cdef:
             TradingRule trading_rule = self._trading_rules[symbol]
             object quantized_amount = MarketBase.c_quantize_order_amount(self, symbol, amount)
             object current_price = self.c_get_price(symbol, False)
-=======
-    cdef object c_quantize_order_amount(self, str symbol, object amount, object price = s_decimal_0):
-        cdef:
-            TradingRule trading_rule = self._trading_rules[symbol]
-            object quantized_amount = MarketBase.c_quantize_order_amount(self, symbol, amount)
-            object current_price = Decimal(self.c_get_price(symbol, False))
->>>>>>> 3b6bcefa
             object notional_size
 
         # Check against min_order_size. If not passing check, return 0.
@@ -846,11 +809,7 @@
         if quantized_amount > trading_rule.max_order_size:
             return trading_rule.max_order_size
 
-<<<<<<< HEAD
-        if price == 0:
-=======
         if price == s_decimal_0:
->>>>>>> 3b6bcefa
             notional_size = current_price * quantized_amount
         else:
             notional_size = price * quantized_amount
